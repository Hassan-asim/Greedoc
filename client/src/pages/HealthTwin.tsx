import React, { useState, useEffect } from 'react'
import { Link } from 'react-router-dom'
import { 
  FiArrowLeft,
  FiActivity,
  FiHeart,
  FiClock,
  FiTrendingUp,
  FiSave,
  FiPlus,
  FiMinus,
  FiCalendar,
  FiZap,
  FiTrash2,
  FiEdit
} from 'react-icons/fi'
import toast from 'react-hot-toast'
import { healthDataService, HealthData, CreateHealthDataData } from '../services/healthDataService'
import { useAuth } from '../contexts/AuthContext'

// HealthData interface is now imported from healthDataService

interface HealthMetric {
  type: 'steps' | 'heart_rate' | 'sleep' | 'blood_pressure' | 'weight' | 'temperature'
  label: string
  icon: React.ComponentType<any>
  unit: string
  min: number
  max: number
  step: number
  color: string
}

const healthMetrics: HealthMetric[] = [
  {
    type: 'steps',
    label: 'Steps',
    icon: FiActivity,
    unit: 'steps',
    min: 0,
    max: 50000,
    step: 100,
    color: 'text-blue-600'
  },
  {
    type: 'heart_rate',
    label: 'Heart Rate',
    icon: FiHeart,
    unit: 'bpm',
    min: 40,
    max: 200,
    step: 1,
    color: 'text-red-600'
  },
  {
    type: 'sleep',
    label: 'Sleep Duration',
    icon: FiClock,
    unit: 'hours',
    min: 0,
    max: 24,
    step: 0.5,
    color: 'text-purple-600'
  },
  {
    type: 'blood_pressure',
    label: 'Blood Pressure',
    icon: FiTrendingUp,
    unit: 'mmHg',
    min: 80,
    max: 200,
    step: 1,
    color: 'text-green-600'
  },
  {
    type: 'weight',
    label: 'Weight',
    icon: FiActivity,
    unit: 'kg',
    min: 30,
    max: 200,
    step: 0.1,
    color: 'text-orange-600'
  },
  {
    type: 'temperature',
    label: 'Body Temperature',
    icon: FiTrendingUp,
    unit: '°C',
    min: 35,
    max: 42,
    step: 0.1,
    color: 'text-yellow-600'
  }
]

// Mock data removed - now using real API data

export const HealthTwin: React.FC = () => {
  const { user, isLoading: authLoading } = useAuth()
  const [selectedMetric, setSelectedMetric] = useState<HealthMetric | null>(null)
  const [inputValue, setInputValue] = useState<string>('')
  const [notes, setNotes] = useState('')
  const [isSaving, setIsSaving] = useState(false)
  const [recentData, setRecentData] = useState<HealthData[]>([])
  const [loadingData, setLoadingData] = useState(true)
  const [editingData, setEditingData] = useState<HealthData | null>(null)

  // Load recent health data on component mount
  useEffect(() => {
    if (user && !authLoading) {
      loadRecentData()
    }
  }, [user, authLoading])

  const loadRecentData = async () => {
    try {
      setLoadingData(true)
      
      // Check if user is authenticated
      if (!user) {
        console.error('User not authenticated')
        toast.error('Please log in to view health data')
        return
      }
      
      console.log('Loading recent health data for user:', user._id)
      const response = await healthDataService.getRecentHealthData(10)
      console.log('Health data response:', response)
      console.log('Health data entries:', response.data.healthData)
      
      // Debug timestamp handling
      if (response.data.healthData && response.data.healthData.length > 0) {
        console.log('Timestamp debugging:')
        response.data.healthData.forEach((entry, index) => {
          console.log(`Entry ${index + 1}:`, {
            type: entry.type,
            value: entry.value,
            timestamp: entry.timestamp,
            timestampType: typeof entry.timestamp,
            isDate: entry.timestamp instanceof Date,
            dateString: entry.timestamp instanceof Date ? entry.timestamp.toISOString() : new Date(entry.timestamp).toISOString()
          })
        })
      }
      
      setRecentData(response.data.healthData || [])
    } catch (error: any) {
      console.error('Error loading recent health data:', error)
      
      if (error.response?.status === 401) {
        toast.error('Session expired. Please log in again.')
        // Redirect to login
        window.location.href = '/login'
      } else {
        toast.error('Failed to load recent health data')
      }
    } finally {
      setLoadingData(false)
    }
  }

  const handleMetricSelect = (metric: HealthMetric) => {
    setSelectedMetric(metric)
    setInputValue('')
    setNotes('')
  }

  const handleValueChange = (value: string) => {
    setInputValue(value)
  }

  const incrementValue = () => {
    if (selectedMetric && inputValue) {
      const currentValue = parseFloat(inputValue)
      const newValue = currentValue + selectedMetric.step
      if (newValue <= selectedMetric.max) {
        setInputValue(newValue.toString())
      }
    }
  }

  const decrementValue = () => {
    if (selectedMetric && inputValue) {
      const currentValue = parseFloat(inputValue)
      const newValue = currentValue - selectedMetric.step
      if (newValue >= selectedMetric.min) {
        setInputValue(newValue.toString())
      }
    }
  }

  const handleSave = async () => {
    if (!selectedMetric || !inputValue) {
      toast.error('Please select a metric and enter a value')
      return
    }

    setIsSaving(true)
    try {
      const now = new Date();
      const healthData: CreateHealthDataData = {
        type: selectedMetric.type,
        value: selectedMetric.type === 'blood_pressure' ? inputValue : parseFloat(inputValue),
        unit: selectedMetric.unit,
        timestamp: now.toISOString(),
        notes: notes || undefined
      }
      
      console.log('Saving health data with timestamp:', {
        timestamp: healthData.timestamp,
        timestampType: typeof healthData.timestamp,
        now: now.toISOString()
      })

      console.log('User info:', {
        id: user._id,
        role: user.role,
        email: user.email
      })

      if (editingData) {
        // Update existing data
        console.log('Updating existing health data:', editingData.id)
        await healthDataService.updateHealthData(editingData.id, healthData)
        toast.success('Health data updated successfully!')
      } else {
        // Create new data
        console.log('Creating new health data:', healthData)
        const response = await healthDataService.createHealthData(healthData)
        console.log('Health data creation response:', response)
        toast.success('Health data saved successfully!')
      }
      
      // Reset form and reload data
      setSelectedMetric(null)
      setInputValue('')
      setNotes('')
      setEditingData(null)
      console.log('Reloading data after save...')
      await loadRecentData()
    } catch (error: any) {
      console.error('Error saving health data:', error)
      console.error('Error details:', {
        message: error?.message,
        response: error?.response?.data,
        status: error?.response?.status,
        statusText: error?.response?.statusText
      })
      toast.error(`Failed to save health data: ${error?.response?.data?.message || error?.message || 'Unknown error'}`)
    } finally {
      setIsSaving(false)
    }
  }

  const getMetricIcon = (type: string) => {
    const metric = healthMetrics.find(m => m.type === type)
    return metric ? metric.icon : FiActivity
  }

  const getMetricColor = (type: string) => {
    const metric = healthMetrics.find(m => m.type === type)
    return metric ? metric.color : 'text-gray-600'
  }

  const handleEditData = (data: HealthData) => {
    const metric = healthMetrics.find(m => m.type === data.type)
    if (metric) {
      setSelectedMetric(metric)
      setInputValue(data.value.toString())
      setNotes(data.notes || '')
      setEditingData(data)
    }
  }

  const handleDeleteData = async (data: HealthData) => {
    if (!confirm('Are you sure you want to delete this health data entry?')) {
      return
    }

    try {
      await healthDataService.deleteHealthData(data.id)
      toast.success('Health data deleted successfully!')
      await loadRecentData()
    } catch (error: any) {
      console.error('Error deleting health data:', error)
      toast.error(`Failed to delete health data: ${error?.response?.data?.message || error?.message || 'Unknown error'}`)
    }
  }

  const handleCancelEdit = () => {
    setSelectedMetric(null)
    setInputValue('')
    setNotes('')
    setEditingData(null)
  }

  // Show loading if auth is still loading
  if (authLoading) {
    return (
      <div className="min-h-screen bg-white flex items-center justify-center">
        <div className="text-center">
          <div className="animate-spin rounded-full h-12 w-12 border-b-2 border-primary-600 mx-auto mb-4"></div>
          <p className="text-black">Loading...</p>
        </div>
      </div>
    )
  }

  // Show login prompt if user is not authenticated
  if (!user) {
    return (
      <div className="min-h-screen bg-white flex items-center justify-center">
        <div className="text-center">
          <FiZap className="h-16 w-16 text-primary-500 mx-auto mb-4" />
          <h1 className="text-2xl font-bold text-black mb-2">Authentication Required</h1>
          <p className="text-black mb-4">Please log in to access your health data.</p>
          <Link to="/login" className="btn btn-primary btn-md">
            Go to Login
          </Link>
        </div>
      </div>
    )
  }

  return (
    <div className="min-h-screen bg-white">
      {/* Header */}
      <header className="bg-white shadow-sm border-b border-gray-200">
        <div className="max-w-7xl mx-auto px-4 sm:px-6 lg:px-8">
          <div className="flex justify-between items-center py-6">
            <div className="flex items-center">
<<<<<<< HEAD
              <Link to="/patient/dashboard" className="mr-4 p-2 text-gray-600 hover:text-gray-900">
                <FiArrowLeft className="h-5 w-5" />
              </Link>
              <FiZap className="h-8 w-8 text-primary-500" />
              <h1 className="ml-2 text-2xl font-bold text-gray-900">Health Twin</h1>
=======
              <Link to="/patient/dashboard" className="mr-4 p-2 text-black hover:text-gray-900 dark:text-gray-200 dark:hover:text-white">
                <FiArrowLeft className="h-5 w-5" />
              </Link>
              <FiZap className="h-8 w-8 text-primary-500" />
              <h1 className="ml-2 text-2xl font-bold text-black dark:text-white">Health Twin</h1>
>>>>>>> df520524
            </div>
            <div className="flex items-center space-x-4">
              <Link to="/virtual-doctor" className="btn btn-outline btn-md">
                Ask AI Doctor
              </Link>
            </div>
          </div>
        </div>
      </header>

      <div className="max-w-7xl mx-auto px-4 sm:px-6 lg:px-8 py-8">
        <div className="grid grid-cols-1 lg:grid-cols-3 gap-8">
          {/* Health Metrics Selection */}
          <div className="lg:col-span-1">
            <div className="card">
              <div className="card-header">
                <h3 className="card-title">Log Health Data</h3>
                <p className="card-description">Select a metric to log your health data</p>
              </div>
              <div className="card-content">
                <div className="space-y-3">
                  {healthMetrics.map((metric) => {
                    const IconComponent = metric.icon
                    return (
                      <button
                        key={metric.type}
                        onClick={() => handleMetricSelect(metric)}
                        className={`w-full p-4 rounded-lg border text-left transition-all hover:shadow-md ${
                          selectedMetric?.type === metric.type
                            ? 'border-primary-500 bg-primary-50'
                            : 'border-gray-200 hover:border-gray-300'
                        }`}
                      >
                        <div className="flex items-center">
                          <IconComponent className={`h-6 w-6 ${metric.color} mr-3`} />
                          <div>
<<<<<<< HEAD
                            <h4 className="font-medium text-gray-900">{metric.label}</h4>
                            <p className="text-sm text-gray-600">{metric.unit}</p>
=======
                            <h4 className="font-medium text-black dark:text-white">{metric.label}</h4>
                            <p className="text-sm text-black dark:text-gray-300">{metric.unit}</p>
>>>>>>> df520524
                          </div>
                        </div>
                      </button>
                    )
                  })}
                </div>
              </div>
            </div>
          </div>

          {/* Data Entry Form */}
          <div className="lg:col-span-1">
            {selectedMetric ? (
              <div className="card">
                <div className="card-header">
                  <div className="flex items-center">
                    <selectedMetric.icon className={`h-6 w-6 ${selectedMetric.color} mr-3`} />
                    <div>
                      <h3 className="card-title">{selectedMetric.label}</h3>
                      <p className="card-description">Enter your {selectedMetric.label.toLowerCase()} data</p>
                    </div>
                  </div>
                </div>
                <div className="card-content">
                  <div className="space-y-6">
                    {/* Value Input */}
                    <div>
<<<<<<< HEAD
                      <label className="block text-sm font-medium text-gray-700 mb-2">
=======
                      <label className="block text-sm font-medium text-black dark:text-gray-200 mb-2">
>>>>>>> df520524
                        Value ({selectedMetric.unit})
                      </label>
                      <div className="flex items-center space-x-2">
                        <button
                          onClick={decrementValue}
                          className="p-2 rounded-lg border border-gray-300 hover:bg-gray-50"
                        >
                          <FiMinus className="h-4 w-4" />
                        </button>
                        <input
                          type="number"
                          value={inputValue}
                          onChange={(e) => handleValueChange(e.target.value)}
                          min={selectedMetric.min}
                          max={selectedMetric.max}
                          step={selectedMetric.step}
                          className="input flex-1 text-center"
                          placeholder={`${selectedMetric.min} - ${selectedMetric.max}`}
                        />
                        <button
                          onClick={incrementValue}
                          className="p-2 rounded-lg border border-gray-300 hover:bg-gray-50"
                        >
                          <FiPlus className="h-4 w-4" />
                        </button>
                      </div>
<<<<<<< HEAD
                      <p className="text-xs text-gray-500 mt-1">
=======
                      <p className="text-xs text-black dark:text-gray-300 mt-1">
>>>>>>> df520524
                        Range: {selectedMetric.min} - {selectedMetric.max} {selectedMetric.unit}
                      </p>
                    </div>

                    {/* Notes */}
                    <div>
<<<<<<< HEAD
                      <label className="block text-sm font-medium text-gray-700 mb-2">
=======
                      <label className="block text-sm font-medium text-black dark:text-gray-200 mb-2">
>>>>>>> df520524
                        Notes (Optional)
                      </label>
                      <textarea
                        value={notes}
                        onChange={(e) => setNotes(e.target.value)}
                        rows={3}
                        className="input w-full resize-none"
                        placeholder="Add any additional notes..."
                      />
                    </div>

                    {/* Save/Cancel Buttons */}
                    <div className="flex space-x-3">
                      <button
                        onClick={handleSave}
                        disabled={isSaving || !inputValue}
                        className="btn btn-primary btn-md flex-1"
                      >
                        {isSaving ? (
                          <>
                            <div className="animate-spin rounded-full h-4 w-4 border-b-2 border-white mr-2"></div>
                            {editingData ? 'Updating...' : 'Saving...'}
                          </>
                        ) : (
                          <>
                            <FiSave className="mr-2 h-4 w-4" />
                            {editingData ? 'Update Data' : 'Save Data'}
                          </>
                        )}
                      </button>
                      {editingData && (
                        <button
                          onClick={handleCancelEdit}
                          disabled={isSaving}
                          className="btn btn-outline btn-md"
                        >
                          Cancel
                        </button>
                      )}
                    </div>
                  </div>
                </div>
              </div>
            ) : (
              <div className="card">
                <div className="card-content text-center py-12">
                  <FiActivity className="h-12 w-12 text-gray-400 mx-auto mb-4" />
<<<<<<< HEAD
                  <h3 className="text-lg font-medium text-gray-900 mb-2">Select a Metric</h3>
                  <p className="text-gray-600">Choose a health metric from the left to start logging your data.</p>
=======
                  <h3 className="text-lg font-medium text-black dark:text-white mb-2">Select a Metric</h3>
                  <p className="text-black dark:text-gray-300">Choose a health metric from the left to start logging your data.</p>
>>>>>>> df520524
                </div>
              </div>
            )}
          </div>

          {/* Recent Data */}
          <div className="lg:col-span-1">
            <div className="card">
              <div className="card-header">
                <h3 className="card-title">Recent Data</h3>
                <p className="card-description">Your latest health entries</p>
              </div>
              <div className="card-content">
<<<<<<< HEAD
                <div className="space-y-3">
                  {mockRecentData.map((data) => {
                    const IconComponent = getMetricIcon(data.type)
                    return (
                      <div
                        key={data.id}
                        className="p-3 border border-gray-200 rounded-lg"
                      >
                        <div className="flex items-center justify-between">
                          <div className="flex items-center">
                            <IconComponent className={`h-5 w-5 ${getMetricColor(data.type)} mr-3`} />
                            <div>
                              <h4 className="font-medium text-gray-900">
                                {data.value} {data.unit}
                              </h4>
                              <p className="text-sm text-gray-600">
                                {new Date(data.timestamp).toLocaleDateString()}
                              </p>
                            </div>
                          </div>
                          <div className="text-right">
                            <p className="text-xs text-gray-500">
                              {new Date(data.timestamp).toLocaleTimeString()}
=======
                {loadingData ? (
                  <div className="text-center py-8">
                    <div className="animate-spin rounded-full h-8 w-8 border-b-2 border-primary-600 mx-auto"></div>
                    <p className="text-black mt-2">Loading health data...</p>
                  </div>
                ) : recentData.length === 0 ? (
                  <div className="text-center py-8">
                    <FiActivity className="h-12 w-12 text-gray-400 mx-auto mb-4" />
                    <h3 className="text-lg font-medium text-black dark:text-white mb-2">No Health Data Yet</h3>
                    <p className="text-black dark:text-gray-300">Start logging your health data to see it here.</p>
                  </div>
                ) : (
                  <div className="space-y-3">
                    {recentData.map((data) => {
                      const IconComponent = getMetricIcon(data.type)
                      return (
                        <div
                          key={data.id}
                          className="p-3 border border-gray-200 dark:border-gray-700 rounded-lg hover:shadow-md transition-shadow"
                        >
                          <div className="flex items-center justify-between">
                            <div className="flex items-center">
                              <IconComponent className={`h-5 w-5 ${getMetricColor(data.type)} mr-3`} />
                              <div>
                                <h4 className="font-medium text-black dark:text-white">
                                  {data.value} {data.unit}
                                </h4>
                                <p className="text-sm text-gray-800 dark:text-gray-300">
                                  {data.timestamp instanceof Date 
                                    ? data.timestamp.toLocaleDateString() 
                                    : new Date(data.timestamp).toLocaleDateString()}
                                </p>
                              </div>
                            </div>
                            <div className="flex items-center space-x-2">
                              <div className="text-right">
                                <p className="text-xs text-gray-800 dark:text-gray-300">
                                  {data.timestamp instanceof Date 
                                    ? data.timestamp.toLocaleTimeString() 
                                    : new Date(data.timestamp).toLocaleTimeString()}
                                </p>
                              </div>
                              <div className="flex space-x-1">
                                <button
                                  onClick={() => handleEditData(data)}
                                  className="p-1 text-gray-400 hover:text-blue-600 transition-colors"
                                  title="Edit"
                                >
                                  <FiEdit className="h-4 w-4" />
                                </button>
                                <button
                                  onClick={() => handleDeleteData(data)}
                                  className="p-1 text-gray-400 hover:text-red-600 transition-colors"
                                  title="Delete"
                                >
                                  <FiTrash2 className="h-4 w-4" />
                                </button>
                              </div>
                            </div>
                          </div>
                          {data.notes && (
                            <p className="text-sm text-gray-800 dark:text-gray-300 mt-2 italic">
                              "{data.notes}"
>>>>>>> df520524
                            </p>
                          )}
                        </div>
<<<<<<< HEAD
                        {data.notes && (
                          <p className="text-sm text-gray-600 mt-2 italic">
                            "{data.notes}"
                          </p>
                        )}
                      </div>
                    )
                  })}
                </div>
=======
                      )
                    })}
                  </div>
                )}
>>>>>>> df520524
              </div>
            </div>
          </div>
        </div>

        {/* Trend Charts Placeholder */}
        <div className="mt-8">
          <div className="card">
            <div className="card-header">
              <h3 className="card-title">Health Trends</h3>
              <p className="card-description">7-day and 30-day views of your health data</p>
            </div>
            <div className="card-content">
              <div className="grid grid-cols-1 md:grid-cols-2 gap-6">
                <div className="text-center py-12 bg-gray-50 rounded-lg">
                  <FiTrendingUp className="h-12 w-12 text-gray-400 mx-auto mb-4" />
<<<<<<< HEAD
                  <h4 className="font-medium text-gray-900 mb-2">7-Day Trend</h4>
                  <p className="text-sm text-gray-600">Chart will be displayed here</p>
=======
                  <h4 className="font-medium text-black dark:text-white mb-2">7-Day Trend</h4>
                  <p className="text-sm text-gray-800 dark:text-gray-300">Chart will be displayed here</p>
>>>>>>> df520524
                </div>
                <div className="text-center py-12 bg-gray-50 rounded-lg">
                  <FiCalendar className="h-12 w-12 text-gray-400 mx-auto mb-4" />
<<<<<<< HEAD
                  <h4 className="font-medium text-gray-900 mb-2">30-Day Trend</h4>
                  <p className="text-sm text-gray-600">Chart will be displayed here</p>
=======
                  <h4 className="font-medium text-black dark:text-white mb-2">30-Day Trend</h4>
                  <p className="text-sm text-gray-800 dark:text-gray-300">Chart will be displayed here</p>
>>>>>>> df520524
                </div>
              </div>
            </div>
          </div>
        </div>
      </div>
    </div>
  )
}<|MERGE_RESOLUTION|>--- conflicted
+++ resolved
@@ -330,19 +330,11 @@
         <div className="max-w-7xl mx-auto px-4 sm:px-6 lg:px-8">
           <div className="flex justify-between items-center py-6">
             <div className="flex items-center">
-<<<<<<< HEAD
               <Link to="/patient/dashboard" className="mr-4 p-2 text-gray-600 hover:text-gray-900">
                 <FiArrowLeft className="h-5 w-5" />
               </Link>
               <FiZap className="h-8 w-8 text-primary-500" />
               <h1 className="ml-2 text-2xl font-bold text-gray-900">Health Twin</h1>
-=======
-              <Link to="/patient/dashboard" className="mr-4 p-2 text-black hover:text-gray-900 dark:text-gray-200 dark:hover:text-white">
-                <FiArrowLeft className="h-5 w-5" />
-              </Link>
-              <FiZap className="h-8 w-8 text-primary-500" />
-              <h1 className="ml-2 text-2xl font-bold text-black dark:text-white">Health Twin</h1>
->>>>>>> df520524
             </div>
             <div className="flex items-center space-x-4">
               <Link to="/virtual-doctor" className="btn btn-outline btn-md">
@@ -379,13 +371,8 @@
                         <div className="flex items-center">
                           <IconComponent className={`h-6 w-6 ${metric.color} mr-3`} />
                           <div>
-<<<<<<< HEAD
-                            <h4 className="font-medium text-gray-900">{metric.label}</h4>
-                            <p className="text-sm text-gray-600">{metric.unit}</p>
-=======
                             <h4 className="font-medium text-black dark:text-white">{metric.label}</h4>
                             <p className="text-sm text-black dark:text-gray-300">{metric.unit}</p>
->>>>>>> df520524
                           </div>
                         </div>
                       </button>
@@ -413,11 +400,7 @@
                   <div className="space-y-6">
                     {/* Value Input */}
                     <div>
-<<<<<<< HEAD
-                      <label className="block text-sm font-medium text-gray-700 mb-2">
-=======
                       <label className="block text-sm font-medium text-black dark:text-gray-200 mb-2">
->>>>>>> df520524
                         Value ({selectedMetric.unit})
                       </label>
                       <div className="flex items-center space-x-2">
@@ -444,22 +427,14 @@
                           <FiPlus className="h-4 w-4" />
                         </button>
                       </div>
-<<<<<<< HEAD
-                      <p className="text-xs text-gray-500 mt-1">
-=======
                       <p className="text-xs text-black dark:text-gray-300 mt-1">
->>>>>>> df520524
                         Range: {selectedMetric.min} - {selectedMetric.max} {selectedMetric.unit}
                       </p>
                     </div>
 
                     {/* Notes */}
                     <div>
-<<<<<<< HEAD
-                      <label className="block text-sm font-medium text-gray-700 mb-2">
-=======
                       <label className="block text-sm font-medium text-black dark:text-gray-200 mb-2">
->>>>>>> df520524
                         Notes (Optional)
                       </label>
                       <textarea
@@ -507,13 +482,8 @@
               <div className="card">
                 <div className="card-content text-center py-12">
                   <FiActivity className="h-12 w-12 text-gray-400 mx-auto mb-4" />
-<<<<<<< HEAD
-                  <h3 className="text-lg font-medium text-gray-900 mb-2">Select a Metric</h3>
-                  <p className="text-gray-600">Choose a health metric from the left to start logging your data.</p>
-=======
                   <h3 className="text-lg font-medium text-black dark:text-white mb-2">Select a Metric</h3>
                   <p className="text-black dark:text-gray-300">Choose a health metric from the left to start logging your data.</p>
->>>>>>> df520524
                 </div>
               </div>
             )}
@@ -527,31 +497,6 @@
                 <p className="card-description">Your latest health entries</p>
               </div>
               <div className="card-content">
-<<<<<<< HEAD
-                <div className="space-y-3">
-                  {mockRecentData.map((data) => {
-                    const IconComponent = getMetricIcon(data.type)
-                    return (
-                      <div
-                        key={data.id}
-                        className="p-3 border border-gray-200 rounded-lg"
-                      >
-                        <div className="flex items-center justify-between">
-                          <div className="flex items-center">
-                            <IconComponent className={`h-5 w-5 ${getMetricColor(data.type)} mr-3`} />
-                            <div>
-                              <h4 className="font-medium text-gray-900">
-                                {data.value} {data.unit}
-                              </h4>
-                              <p className="text-sm text-gray-600">
-                                {new Date(data.timestamp).toLocaleDateString()}
-                              </p>
-                            </div>
-                          </div>
-                          <div className="text-right">
-                            <p className="text-xs text-gray-500">
-                              {new Date(data.timestamp).toLocaleTimeString()}
-=======
                 {loadingData ? (
                   <div className="text-center py-8">
                     <div className="animate-spin rounded-full h-8 w-8 border-b-2 border-primary-600 mx-auto"></div>
@@ -615,26 +560,13 @@
                           {data.notes && (
                             <p className="text-sm text-gray-800 dark:text-gray-300 mt-2 italic">
                               "{data.notes}"
->>>>>>> df520524
                             </p>
                           )}
                         </div>
-<<<<<<< HEAD
-                        {data.notes && (
-                          <p className="text-sm text-gray-600 mt-2 italic">
-                            "{data.notes}"
-                          </p>
-                        )}
-                      </div>
-                    )
-                  })}
-                </div>
-=======
                       )
                     })}
                   </div>
                 )}
->>>>>>> df520524
               </div>
             </div>
           </div>
@@ -651,23 +583,13 @@
               <div className="grid grid-cols-1 md:grid-cols-2 gap-6">
                 <div className="text-center py-12 bg-gray-50 rounded-lg">
                   <FiTrendingUp className="h-12 w-12 text-gray-400 mx-auto mb-4" />
-<<<<<<< HEAD
-                  <h4 className="font-medium text-gray-900 mb-2">7-Day Trend</h4>
-                  <p className="text-sm text-gray-600">Chart will be displayed here</p>
-=======
                   <h4 className="font-medium text-black dark:text-white mb-2">7-Day Trend</h4>
                   <p className="text-sm text-gray-800 dark:text-gray-300">Chart will be displayed here</p>
->>>>>>> df520524
                 </div>
                 <div className="text-center py-12 bg-gray-50 rounded-lg">
                   <FiCalendar className="h-12 w-12 text-gray-400 mx-auto mb-4" />
-<<<<<<< HEAD
-                  <h4 className="font-medium text-gray-900 mb-2">30-Day Trend</h4>
-                  <p className="text-sm text-gray-600">Chart will be displayed here</p>
-=======
                   <h4 className="font-medium text-black dark:text-white mb-2">30-Day Trend</h4>
                   <p className="text-sm text-gray-800 dark:text-gray-300">Chart will be displayed here</p>
->>>>>>> df520524
                 </div>
               </div>
             </div>
